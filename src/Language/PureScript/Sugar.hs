-----------------------------------------------------------------------------
--
-- Module      :  Language.PureScript.Sugar
-- Copyright   :  (c) Phil Freeman 2013
-- License     :  MIT
--
-- Maintainer  :  Phil Freeman <paf31@cantab.net>
-- Stability   :  experimental
-- Portability :
--
-- |
-- Desugaring passes
--
-----------------------------------------------------------------------------

module Language.PureScript.Sugar (desugar, module S) where

import Control.Monad
import Control.Category ((>>>))
import Control.Monad.Trans.Class

import Language.PureScript.AST
import Language.PureScript.Errors
import Language.PureScript.Supply

import Language.PureScript.Sugar.BindingGroups as S
import Language.PureScript.Sugar.CaseDeclarations as S
import Language.PureScript.Sugar.DoNotation as S
import Language.PureScript.Sugar.Names as S
import Language.PureScript.Sugar.ObjectWildcards as S
import Language.PureScript.Sugar.Operators as S
import Language.PureScript.Sugar.TypeClasses as S
import Language.PureScript.Sugar.TypeDeclarations as S

-- |
-- The desugaring pipeline proceeds as follows:
--
--  * Remove signed literals in favour of `negate` applications
--
--  * Desugar object literals with wildcards into lambdas
--
--  * Desugar operator sections
--
--  * Desugar do-notation using the @Prelude.Monad@ type class
--
--  * Desugar top-level case declarations into explicit case expressions
--
--  * Desugar type declarations into value declarations with explicit type annotations
--
--  * Qualify any unqualified names and types
--
--  * Rebracket user-defined binary operators
--
--  * Introduce type synonyms for type class dictionaries
--
--  * Group mutually recursive value and data declarations into binding groups.
--
desugar :: [Module] -> SupplyT (Either ErrorStack) [Module]
desugar = map removeSignedLiterals
<<<<<<< HEAD
          >>> mapM desugarObjectConstructors
=======
          >>> map desugarObjectConstructors
          >>> mapM desugarOperatorSections
>>>>>>> 80ecc427
          >=> mapM desugarDoModule
          >=> desugarCasesModule
          >=> lift . (desugarTypeDeclarationsModule
                      >=> desugarImports
                      >=> rebracket)
          >=> desugarTypeClasses
          >=> lift . createBindingGroupsModule<|MERGE_RESOLUTION|>--- conflicted
+++ resolved
@@ -57,12 +57,8 @@
 --
 desugar :: [Module] -> SupplyT (Either ErrorStack) [Module]
 desugar = map removeSignedLiterals
-<<<<<<< HEAD
           >>> mapM desugarObjectConstructors
-=======
-          >>> map desugarObjectConstructors
-          >>> mapM desugarOperatorSections
->>>>>>> 80ecc427
+          >=> mapM desugarOperatorSections
           >=> mapM desugarDoModule
           >=> desugarCasesModule
           >=> lift . (desugarTypeDeclarationsModule
